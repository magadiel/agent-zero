--- conflicted
+++ resolved
@@ -1,9 +1,9 @@
 import * as msgs from "./js/messages.js";
-import { speech } from "./js/speech.js";
 import * as api from "./js/api.js";
 import * as css from "./js/css.js";
 import { sleep } from "./js/sleep.js";
 import { store as attachmentsStore } from "./components/chat/attachments/attachmentsStore.js";
+import { store as speechStore } from "./js/speech-store.js";
 
 window.fetchApi = api.fetchApi; // TODO - backward compatibility for non-modular scripts, remove once refactored to alpine
 
@@ -321,7 +321,6 @@
 let lastLogVersion = 0;
 let lastLogGuid = "";
 let lastSpokenNo = 0;
-let pendingSpeechContent = new Map(); // Buffer for incomplete responses
 
 async function poll() {
   let updated = false;
@@ -503,23 +502,15 @@
 }
 
 function speakMessages(logs) {
-  // EXTENDED FIX: Only speak VERY long responses to ensure completeness
+  // log.no, log.type, log.heading, log.content
   for (let i = logs.length - 1; i >= 0; i--) {
     const log = logs[i];
-<<<<<<< HEAD
     // finished response
     if (log.type == "response" && log.kvps && log.kvps.finished) {
       if (log.no > lastSpokenNo) {
-=======
-    if (log.type == "response" && !log.temp) {
-      if (log.no > lastSpokenNo && log.content.length > 300) { // Much higher threshold
->>>>>>> a100ee41
         lastSpokenNo = log.no;
-        console.log(`[SPEECH] Speaking full response (${log.content.length} chars): "${log.content.substring(0, 200)}..."`);
-        speech.speak(log.content);
+        speechStore.speak(log.content);
         return;
-      } else if (log.content.length <= 300) {
-        console.log(`[SPEECH] Skipping short response (${log.content.length} chars): "${log.content.substring(0, 100)}..."`);
       }
       // finished LLM headline, not response
     } else if (
@@ -531,7 +522,7 @@
     ) {
       if (log.no > lastSpokenNo) {
         lastSpokenNo = log.no;
-        speech.speak(log.kvps.headline);
+        speechStore.speak(log.kvps.headline);
         return;
       }
     }
@@ -725,11 +716,8 @@
   lastLogVersion = 0;
   lastSpokenNo = 0;
   
-  // CRITICAL FIX: Clear speech buffer and stop any playing audio
-  pendingSpeechContent.clear();
-  if (window.speechStore) {
-    speechStore.stop();
-  }
+  // Stop speech when switching chats
+  speechStore.stop();
 
   // Clear the chat history immediately to avoid showing stale content
   chatHistory.innerHTML = "";
@@ -790,7 +778,7 @@
 window.toggleSpeech = function (isOn) {
   console.log("Speech:", isOn);
   localStorage.setItem("speech", isOn);
-  if (!isOn) speech.stop();
+  if (!isOn) speechStore.stop();
 };
 
 window.nudge = async function () {
@@ -1109,22 +1097,11 @@
 document.addEventListener("DOMContentLoaded", startPolling);
 
 
-// Setup event handlers once Alpine.js is ready
-function initializeUI() {
+// Setup event handlers once the DOM is fully loaded
+document.addEventListener("DOMContentLoaded", function () {
   setupSidebarToggle();
   setupTabs();
   initializeActiveTab();
-}
-
-// Wait for Alpine.js to be ready
-document.addEventListener("DOMContentLoaded", function () {
-  // If Alpine is already available, initialize immediately
-  if (window.Alpine) {
-    initializeUI();
-  } else {
-    // Wait for Alpine to be loaded
-    document.addEventListener('alpine:init', initializeUI);
-  }
 });
 
 // Setup tabs functionality
@@ -1147,13 +1124,6 @@
 }
 
 function activateTab(tabName) {
-  // Safety check for Alpine.js
-  if (!window.Alpine) {
-    console.error("Alpine.js not ready, deferring tab activation");
-    setTimeout(() => activateTab(tabName), 100);
-    return;
-  }
-
   const chatsTab = document.getElementById("chats-tab");
   const tasksTab = document.getElementById("tasks-tab");
   const chatsSection = document.getElementById("chats-section");
